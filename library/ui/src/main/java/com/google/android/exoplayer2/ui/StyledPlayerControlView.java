--- conflicted
+++ resolved
@@ -456,7 +456,6 @@
   @Nullable private View playbackSpeedButton;
   @Nullable private View audioTrackButton;
 
-
   public StyledPlayerControlView(Context context) {
     this(context, /* attrs= */ null);
   }
@@ -1470,7 +1469,7 @@
     settingsWindow.setHeight(height);
   }
 
-  private void displaySettingsWindow(RecyclerView.Adapter<?> adapter, View anchor) {
+  private void displaySettingsWindow(RecyclerView.Adapter<?> adapter) {
     settingsView.setAdapter(adapter);
 
     updateSettingsWindowSize();
@@ -1479,14 +1478,10 @@
     settingsWindow.dismiss();
     needToHideBars = true;
 
-    int xoff = 0;
-    int yoff = -anchor.getHeight() - settingsWindow.getHeight() - settingsWindowMargin;
-
-    settingsWindow.showAsDropDown(anchor, xoff, yoff);
-    if (!settingsWindow.isAboveAnchor()) {
-      // move window to the bottom side of the anchor
-      settingsWindow.update(anchor, xoff, settingsWindowMargin, settingsWindow.getWidth(), settingsWindow.getHeight());
-    }
+    int xoff = getWidth() - settingsWindow.getWidth() - settingsWindowMargin;
+    int yoff = -settingsWindow.getHeight() - settingsWindowMargin;
+
+    settingsWindow.showAsDropDown(this, xoff, yoff);
   }
 
   private void setPlaybackSpeed(float speed) {
@@ -1573,18 +1568,9 @@
 
   private void onSettingViewClicked(int position) {
     if (position == SETTINGS_PLAYBACK_SPEED_POSITION) {
-<<<<<<< HEAD
       displaySettingsWindow(playbackSpeedAdapter);
     } else if (position == SETTINGS_AUDIO_TRACK_SELECTION_POSITION) {
       displaySettingsWindow(audioTrackSelectionAdapter);
-=======
-      subSettingsAdapter.init(playbackSpeedTexts, selectedPlaybackSpeedIndex);
-      selectedMainSettingsPosition = SETTINGS_PLAYBACK_SPEED_POSITION;
-      displaySettingsWindow(subSettingsAdapter, settingsButton);
-    } else if (position == SETTINGS_AUDIO_TRACK_SELECTION_POSITION) {
-      selectedMainSettingsPosition = SETTINGS_AUDIO_TRACK_SELECTION_POSITION;
-      displaySettingsWindow(audioTrackSelectionAdapter, settingsButton);
->>>>>>> 50a11886
     } else {
       settingsWindow.dismiss();
     }
@@ -1874,19 +1860,16 @@
         controlDispatcher.dispatchSetShuffleModeEnabled(player, !player.getShuffleModeEnabled());
       } else if (settingsButton == view) {
         controlViewLayoutManager.removeHideCallbacks();
-        displaySettingsWindow(settingsAdapter, settingsButton);
+        displaySettingsWindow(settingsAdapter);
       } else if (playbackSpeedButton == view) {
         controlViewLayoutManager.removeHideCallbacks();
-        subSettingsAdapter.init(playbackSpeedTexts, selectedPlaybackSpeedIndex);
-        selectedMainSettingsPosition = SETTINGS_PLAYBACK_SPEED_POSITION;
-        displaySettingsWindow(subSettingsAdapter, playbackSpeedButton);
+        displaySettingsWindow(playbackSpeedAdapter);
       } else if (audioTrackButton == view) {
         controlViewLayoutManager.removeHideCallbacks();
-        selectedMainSettingsPosition = SETTINGS_AUDIO_TRACK_SELECTION_POSITION;
-        displaySettingsWindow(audioTrackSelectionAdapter, audioTrackButton);
+        displaySettingsWindow(audioTrackSelectionAdapter);
       } else if (subtitleButton == view) {
         controlViewLayoutManager.removeHideCallbacks();
-        displaySettingsWindow(textTrackSelectionAdapter, subtitleButton);
+        displaySettingsWindow(textTrackSelectionAdapter);
       }
     }
   }
