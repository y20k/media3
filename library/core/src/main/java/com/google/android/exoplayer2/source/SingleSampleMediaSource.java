/*
 * Copyright (C) 2016 The Android Open Source Project
 *
 * Licensed under the Apache License, Version 2.0 (the "License");
 * you may not use this file except in compliance with the License.
 * You may obtain a copy of the License at
 *
 *      http://www.apache.org/licenses/LICENSE-2.0
 *
 * Unless required by applicable law or agreed to in writing, software
 * distributed under the License is distributed on an "AS IS" BASIS,
 * WITHOUT WARRANTIES OR CONDITIONS OF ANY KIND, either express or implied.
 * See the License for the specific language governing permissions and
 * limitations under the License.
 */
package com.google.android.exoplayer2.source;

import android.net.Uri;
import android.os.Handler;
import android.support.annotation.Nullable;
import com.google.android.exoplayer2.ExoPlayer;
import com.google.android.exoplayer2.Format;
import com.google.android.exoplayer2.Timeline;
import com.google.android.exoplayer2.upstream.Allocator;
import com.google.android.exoplayer2.upstream.DataSource;
import com.google.android.exoplayer2.upstream.DataSpec;
import com.google.android.exoplayer2.upstream.DefaultLoadErrorHandlingPolicy;
import com.google.android.exoplayer2.upstream.LoadErrorHandlingPolicy;
import com.google.android.exoplayer2.upstream.TransferListener;
import com.google.android.exoplayer2.util.Assertions;
import java.io.IOException;

/**
 * Loads data at a given {@link Uri} as a single sample belonging to a single {@link MediaPeriod}.
 */
public final class SingleSampleMediaSource extends BaseMediaSource {

  /**
   * Listener of {@link SingleSampleMediaSource} events.
   *
   * @deprecated Use {@link MediaSourceEventListener}.
   */
  @Deprecated
  public interface EventListener {

    /**
     * Called when an error occurs loading media data.
     *
     * @param sourceId The id of the reporting {@link SingleSampleMediaSource}.
     * @param e The cause of the failure.
     */
    void onLoadError(int sourceId, IOException e);

  }

  /** Factory for {@link SingleSampleMediaSource}. */
  public static final class Factory {

    private final DataSource.Factory dataSourceFactory;

    private LoadErrorHandlingPolicy loadErrorHandlingPolicy;
    private boolean treatLoadErrorsAsEndOfStream;
    private boolean isCreateCalled;
    private @Nullable Object tag;

    /**
     * Creates a factory for {@link SingleSampleMediaSource}s.
     *
     * @param dataSourceFactory The factory from which the {@link DataSource} to read the media will
     *     be obtained.
     */
    public Factory(DataSource.Factory dataSourceFactory) {
      this.dataSourceFactory = Assertions.checkNotNull(dataSourceFactory);
      loadErrorHandlingPolicy = new DefaultLoadErrorHandlingPolicy();
    }

    /**
     * Sets a tag for the media source which will be published in the {@link Timeline} of the source
     * as {@link Timeline.Window#tag}.
     *
     * @param tag A tag for the media source.
     * @return This factory, for convenience.
     * @throws IllegalStateException If one of the {@code create} methods has already been called.
     */
    public Factory setTag(Object tag) {
      Assertions.checkState(!isCreateCalled);
      this.tag = tag;
      return this;
    }

    /**
     * Sets the minimum number of times to retry if a loading error occurs. See {@link
     * #setLoadErrorHandlingPolicy} for the default value.
     *
     * <p>Calling this method is equivalent to calling {@link #setLoadErrorHandlingPolicy} with
     * {@link DefaultLoadErrorHandlingPolicy#DefaultLoadErrorHandlingPolicy(int)
     * DefaultLoadErrorHandlingPolicy(minLoadableRetryCount)}
     *
     * @param minLoadableRetryCount The minimum number of times to retry if a loading error occurs.
     * @return This factory, for convenience.
     * @throws IllegalStateException If one of the {@code create} methods has already been called.
     * @deprecated Use {@link #setLoadErrorHandlingPolicy(LoadErrorHandlingPolicy)} instead.
     */
    @Deprecated
    public Factory setMinLoadableRetryCount(int minLoadableRetryCount) {
      return setLoadErrorHandlingPolicy(new DefaultLoadErrorHandlingPolicy(minLoadableRetryCount));
    }

    /**
     * Sets the {@link LoadErrorHandlingPolicy}. The default value is created by calling {@link
     * DefaultLoadErrorHandlingPolicy#DefaultLoadErrorHandlingPolicy()}.
     *
     * <p>Calling this method overrides any calls to {@link #setMinLoadableRetryCount(int)}.
     *
     * @param loadErrorHandlingPolicy A {@link LoadErrorHandlingPolicy}.
     * @return This factory, for convenience.
     * @throws IllegalStateException If one of the {@code create} methods has already been called.
     */
    public Factory setLoadErrorHandlingPolicy(LoadErrorHandlingPolicy loadErrorHandlingPolicy) {
      Assertions.checkState(!isCreateCalled);
      this.loadErrorHandlingPolicy = loadErrorHandlingPolicy;
      return this;
    }

    /**
     * Sets whether load errors will be treated as end-of-stream signal (load errors will not be
     * propagated). The default value is false.
     *
     * @param treatLoadErrorsAsEndOfStream If true, load errors will not be propagated by sample
     *     streams, treating them as ended instead. If false, load errors will be propagated
     *     normally by {@link SampleStream#maybeThrowError()}.
     * @return This factory, for convenience.
     * @throws IllegalStateException If one of the {@code create} methods has already been called.
     */
    public Factory setTreatLoadErrorsAsEndOfStream(boolean treatLoadErrorsAsEndOfStream) {
      Assertions.checkState(!isCreateCalled);
      this.treatLoadErrorsAsEndOfStream = treatLoadErrorsAsEndOfStream;
      return this;
    }

    /**
     * Returns a new {@link ExtractorMediaSource} using the current parameters.
     *
     * @param uri The {@link Uri}.
     * @param format The {@link Format} of the media stream.
     * @param durationUs The duration of the media stream in microseconds.
     * @return The new {@link ExtractorMediaSource}.
     */
    public SingleSampleMediaSource createMediaSource(Uri uri, Format format, long durationUs) {
      isCreateCalled = true;
      return new SingleSampleMediaSource(
          uri,
          dataSourceFactory,
          format,
          durationUs,
          loadErrorHandlingPolicy,
          treatLoadErrorsAsEndOfStream,
          tag);
    }

    /**
     * @deprecated Use {@link #createMediaSource(Uri, Format, long)} and {@link
     *     #addEventListener(Handler, MediaSourceEventListener)} instead.
     */
    @Deprecated
    public SingleSampleMediaSource createMediaSource(
        Uri uri,
        Format format,
        long durationUs,
        @Nullable Handler eventHandler,
        @Nullable MediaSourceEventListener eventListener) {
      SingleSampleMediaSource mediaSource = createMediaSource(uri, format, durationUs);
      if (eventHandler != null && eventListener != null) {
        mediaSource.addEventListener(eventHandler, eventListener);
      }
      return mediaSource;
    }

  }

  private final DataSpec dataSpec;
  private final DataSource.Factory dataSourceFactory;
  private final Format format;
  private final long durationUs;
  private final LoadErrorHandlingPolicy loadErrorHandlingPolicy;
  private final boolean treatLoadErrorsAsEndOfStream;
  private final Timeline timeline;
  private final @Nullable Object tag;

  private @Nullable TransferListener transferListener;

  /**
   * @param uri The {@link Uri} of the media stream.
   * @param dataSourceFactory The factory from which the {@link DataSource} to read the media will
   *     be obtained.
   * @param format The {@link Format} associated with the output track.
   * @param durationUs The duration of the media stream in microseconds.
   * @deprecated Use {@link Factory} instead.
   */
  @Deprecated
  @SuppressWarnings("deprecation")
  public SingleSampleMediaSource(
      Uri uri, DataSource.Factory dataSourceFactory, Format format, long durationUs) {
    this(
        uri,
        dataSourceFactory,
        format,
        durationUs,
        DefaultLoadErrorHandlingPolicy.DEFAULT_MIN_LOADABLE_RETRY_COUNT);
  }

  /**
   * @param uri The {@link Uri} of the media stream.
   * @param dataSourceFactory The factory from which the {@link DataSource} to read the media will
   *     be obtained.
   * @param format The {@link Format} associated with the output track.
   * @param durationUs The duration of the media stream in microseconds.
   * @param minLoadableRetryCount The minimum number of times to retry if a loading error occurs.
   * @deprecated Use {@link Factory} instead.
   */
  @Deprecated
  public SingleSampleMediaSource(
      Uri uri,
      DataSource.Factory dataSourceFactory,
      Format format,
      long durationUs,
      int minLoadableRetryCount) {
    this(
        uri,
        dataSourceFactory,
        format,
        durationUs,
        new DefaultLoadErrorHandlingPolicy(minLoadableRetryCount),
        /* treatLoadErrorsAsEndOfStream= */ false,
        /* tag= */ null);
  }

  /**
   * @param uri The {@link Uri} of the media stream.
   * @param dataSourceFactory The factory from which the {@link DataSource} to read the media will
   *     be obtained.
   * @param format The {@link Format} associated with the output track.
   * @param durationUs The duration of the media stream in microseconds.
   * @param minLoadableRetryCount The minimum number of times to retry if a loading error occurs.
   * @param eventHandler A handler for events. May be null if delivery of events is not required.
   * @param eventListener A listener of events. May be null if delivery of events is not required.
   * @param eventSourceId An identifier that gets passed to {@code eventListener} methods.
   * @param treatLoadErrorsAsEndOfStream If true, load errors will not be propagated by sample
   *     streams, treating them as ended instead. If false, load errors will be propagated normally
   *     by {@link SampleStream#maybeThrowError()}.
   * @deprecated Use {@link Factory} instead.
   */
  @Deprecated
  @SuppressWarnings("deprecation")
  public SingleSampleMediaSource(
      Uri uri,
      DataSource.Factory dataSourceFactory,
      Format format,
      long durationUs,
      int minLoadableRetryCount,
      Handler eventHandler,
      EventListener eventListener,
      int eventSourceId,
      boolean treatLoadErrorsAsEndOfStream) {
    this(
        uri,
        dataSourceFactory,
        format,
        durationUs,
        new DefaultLoadErrorHandlingPolicy(minLoadableRetryCount),
        treatLoadErrorsAsEndOfStream,
        /* tag= */ null);
    if (eventHandler != null && eventListener != null) {
      addEventListener(eventHandler, new EventListenerWrapper(eventListener, eventSourceId));
    }
  }

  private SingleSampleMediaSource(
      Uri uri,
      DataSource.Factory dataSourceFactory,
      Format format,
      long durationUs,
      LoadErrorHandlingPolicy loadErrorHandlingPolicy,
      boolean treatLoadErrorsAsEndOfStream,
      @Nullable Object tag) {
    this.dataSourceFactory = dataSourceFactory;
    this.format = format;
    this.durationUs = durationUs;
    this.loadErrorHandlingPolicy = loadErrorHandlingPolicy;
    this.treatLoadErrorsAsEndOfStream = treatLoadErrorsAsEndOfStream;
<<<<<<< HEAD
    dataSpec = new DataSpec(uri, DataSpec.FLAG_ALLOW_GZIP);
=======
    this.tag = tag;
    dataSpec =
        new DataSpec(uri, DataSpec.FLAG_ALLOW_GZIP | DataSpec.FLAG_ALLOW_CACHING_UNKNOWN_LENGTH);
>>>>>>> a11a8716
    timeline =
        new SinglePeriodTimeline(durationUs, /* isSeekable= */ true, /* isDynamic= */ false, tag);
  }

  // MediaSource implementation.

  @Override
  @Nullable
  public Object getTag() {
    return tag;
  }

  @Override
  public void prepareSourceInternal(
      ExoPlayer player,
      boolean isTopLevelSource,
      @Nullable TransferListener mediaTransferListener) {
    transferListener = mediaTransferListener;
    refreshSourceInfo(timeline, /* manifest= */ null);
  }

  @Override
  public void maybeThrowSourceInfoRefreshError() throws IOException {
    // Do nothing.
  }

  @Override
  public MediaPeriod createPeriod(MediaPeriodId id, Allocator allocator) {
    return new SingleSampleMediaPeriod(
        dataSpec,
        dataSourceFactory,
        transferListener,
        format,
        durationUs,
        loadErrorHandlingPolicy,
        createEventDispatcher(id),
        treatLoadErrorsAsEndOfStream);
  }

  @Override
  public void releasePeriod(MediaPeriod mediaPeriod) {
    ((SingleSampleMediaPeriod) mediaPeriod).release();
  }

  @Override
  public void releaseSourceInternal() {
    // Do nothing.
  }

  /**
   * Wraps a deprecated {@link EventListener}, invoking its callback from the equivalent callback in
   * {@link MediaSourceEventListener}.
   */
  @Deprecated
  @SuppressWarnings("deprecation")
  private static final class EventListenerWrapper extends DefaultMediaSourceEventListener {

    private final EventListener eventListener;
    private final int eventSourceId;

    public EventListenerWrapper(EventListener eventListener, int eventSourceId) {
      this.eventListener = Assertions.checkNotNull(eventListener);
      this.eventSourceId = eventSourceId;
    }

    @Override
    public void onLoadError(
        int windowIndex,
        @Nullable MediaPeriodId mediaPeriodId,
        LoadEventInfo loadEventInfo,
        MediaLoadData mediaLoadData,
        IOException error,
        boolean wasCanceled) {
      eventListener.onLoadError(eventSourceId, error);
    }
  }
}<|MERGE_RESOLUTION|>--- conflicted
+++ resolved
@@ -185,7 +185,7 @@
   private final LoadErrorHandlingPolicy loadErrorHandlingPolicy;
   private final boolean treatLoadErrorsAsEndOfStream;
   private final Timeline timeline;
-  private final @Nullable Object tag;
+  @Nullable private final Object tag;
 
   private @Nullable TransferListener transferListener;
 
@@ -288,13 +288,8 @@
     this.durationUs = durationUs;
     this.loadErrorHandlingPolicy = loadErrorHandlingPolicy;
     this.treatLoadErrorsAsEndOfStream = treatLoadErrorsAsEndOfStream;
-<<<<<<< HEAD
+    this.tag = tag;
     dataSpec = new DataSpec(uri, DataSpec.FLAG_ALLOW_GZIP);
-=======
-    this.tag = tag;
-    dataSpec =
-        new DataSpec(uri, DataSpec.FLAG_ALLOW_GZIP | DataSpec.FLAG_ALLOW_CACHING_UNKNOWN_LENGTH);
->>>>>>> a11a8716
     timeline =
         new SinglePeriodTimeline(durationUs, /* isSeekable= */ true, /* isDynamic= */ false, tag);
   }
