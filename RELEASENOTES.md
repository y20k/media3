--- conflicted
+++ resolved
@@ -19,15 +19,12 @@
 *   Extractors:
     *   WAV: Add support for RF64 streams
         ([#9543](https://github.com/google/ExoPlayer/issues/9543).
-<<<<<<< HEAD
+*   DASH:
+    *   Add parsed essential and supplemental properties to the `Representation`
+        ([#9579](https://github.com/google/ExoPlayer/issues/9579)).
 *   RTSP
     *   Provide a client API to override the `SocketFactory` used for any server
         connection ([#9606](https://github.com/google/ExoPlayer/pull/9606)).
-=======
-*   DASH:
-    *   Add parsed essential and supplemental properties to the `Representation`
-        ([#9579](https://github.com/google/ExoPlayer/issues/9579)).
->>>>>>> fde78bc3
 
 ### 2.16.0 (2021-11-04)
 
